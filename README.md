--- conflicted
+++ resolved
@@ -1,8 +1,4 @@
 SUMMARY
-<<<<<<< HEAD
-=======
-
->>>>>>> bcf70b5d
 Our system basically solves the problem of online tests being fair and credible, which is a big deal because it can lower the value of digital degrees for everyone. We built it as a simple plugin that fits right into Moodle. During an exam, our AI works quietly in the background to create a fair environment. We use Computer Vision to make sure the right person is taking the test and to track eye movement, while Natural Language Processing (NLP) listens for any suspicious background talking. It also locks the browser to prevent searching for answers and then gives the instructor a simple report with any flagged moments. It's just a much more scalable and trustworthy way to handle online exams.
 
 ---
@@ -16,31 +12,19 @@
 | **Theme** | Proctoring As A Service |
 | **Contact Email** | k.aditya9599@gmail.com |
 | **Participants** | Kumar Aditya, Vyom Goyal, Syed Saifullah Beigh, Vasu Gupta, Pavan Shanabagh |
-<<<<<<< HEAD
 | **GitHub Usernames** | @adityainhub, @vyom-26, @icysaif7, @icvasu, @pavan-shanabagh |
-=======
-| **GitHub Usernames** | @adityainhub, @vyom-26, @icysaif7, @icvasu|
->>>>>>> bcf70b5d
 
 ---
 
 ## 🎥 Submission Video
 
-<<<<<<< HEAD
 **📹 Video Link:** [Paste link here]
-=======
-**📹 Video Link:** [https://drive.google.com/drive/folders/1cah8pzkMWnujjGW-Vefz1kZDdtII3Cvh]
->>>>>>> bcf70b5d
 
 ---
 
 ## 🌐 Hosted App / Solution URL
 
-<<<<<<< HEAD
 **🌍 Deployed URL:** [https://your-project-url.com]
-=======
-**🌍 Deployed URL:** Not deployed yet
->>>>>>> bcf70b5d
 
 ---
 
@@ -49,5 +33,9 @@
 Copyright 2025 FINOS
 
 Distributed under the Apache License, Version 2.0.
+Copyright 2025 FINOS
+
+Distributed under the Apache License, Version 2.0.
 
 `SPDX-License-Identifier: Apache-2.0/`
+`SPDX-License-Identifier: Apache-2.0/`
